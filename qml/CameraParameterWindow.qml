import QtQuick 2.15
import QtQuick.Controls 2.15
import QtQuick.Layouts 1.15

// 相机参数设置窗口 - 使用GlassPopupWindow包装
GlassPopupWindow {
    id: cameraParameterWindow

    // 设置窗口属性 - 横向布局
    windowTitle: "相机参数设置"
    windowWidth: 1400
    windowHeight: 700

    // 对外属性
    property int cameraMode: 0  // 0=NoCamera, 1=SingleCamera, 2=StereoCamera
    property real textScale: 1.5

    // 内部状态
    QtObject {
        id: internal
        property bool syncing: true
        property bool autoWhiteBalanceSupported: true
        property var parameterRanges: ({})
        property var supportedParameters: ({})

        // 可观察的参数值属性 - UI绑定到这些属性
        property int brightnessValue: 0
        property int contrastValue: 0
        property int saturationValue: 50
        property int backlightValue: 0
        property int gammaValue: 100
        property int exposureTimeValue: 100
        property int gainValue: 0

        // 清除参数范围缓存
        function clearParameterRanges() {
            parameterRanges = {}
        }

        // 清除支持的参数缓存
        function clearSupportedParameters() {
            supportedParameters = {}
        }

        // 检查参数是否被硬件支持
        function isParameterSupported(propertyName) {
            if (supportedParameters[propertyName] !== undefined) {
                return supportedParameters[propertyName]
            }

            // 动态检查参数支持
            var propertyEnum = getCameraPropertyEnum(propertyName)
            var range = getParameterRange(propertyEnum)

<<<<<<< HEAD
            var isSupported = range &&
                             range.min !== undefined &&
                             range.max !== undefined &&
                             range.min !== range.max &&
                             !isNaN(range.min) &&
                             !isNaN(range.max)

            supportedParameters[propertyName] = isSupported
            console.log("检查参数", propertyName, "支持状态:", isSupported)
            return isSupported
        }

        // 获取当前相机属性枚举值 - 匹配FFI层定义
=======
        // 获取当前相机属性枚举值 - 匹配C FFI枚举定义
>>>>>>> 823c510a
        function getCameraPropertyEnum(name) {
            var propertyMap = {
                "brightness": 0,
                "contrast": 1,
                "saturation": 2,
                "gain": 3,
<<<<<<< HEAD
                "exposure_time": 4,      // 修改：从"exposure"改为"exposure_time"
                "white_balance": 5,      // 白平衡参数（虽然不使用，但要保持枚举对齐）
                "gamma": 6,              // 修正：gamma对应FFI的6
                "backlight": 7,          // 修正：backlight对应FFI的7（BacklightCompensation）
                "auto_exposure": 8       // 修正：auto_exposure对应FFI的8
=======
                "exposure_time": 4,
                // white_balance: 5 - 不支持，已移除
                "gamma": 6,
                "backlight": 7,
                "auto_exposure": 8
>>>>>>> 823c510a
            }
            return propertyMap[name] || 0
        }

        function getCurrentParameterValue(propertyEnum) {
            var value
            if (cameraParameterWindow.cameraMode === 1) {
                value = CameraParameterManager.getSingleCameraParameter(propertyEnum)
                console.log("获取单相机参数 propertyEnum:", propertyEnum, "value:", value)
                return value
            } else if (cameraParameterWindow.cameraMode === 2) {
                var leftValue = CameraParameterManager.getLeftCameraParameter(propertyEnum)
                console.log("获取左相机参数 propertyEnum:", propertyEnum, "value:", leftValue)
                if (leftValue !== -1) {
                    return leftValue
                }
                var rightValue = CameraParameterManager.getRightCameraParameter(propertyEnum)
                console.log("获取右相机参数 propertyEnum:", propertyEnum, "value:", rightValue)
                return rightValue
            }
            console.log("无法获取参数值 propertyEnum:", propertyEnum)
            return null
        }

        function getParameterRange(propertyEnum) {
            if (cameraParameterWindow.cameraMode === 1) {
                return CameraParameterManager.getSingleCameraParameterRange(propertyEnum)
            } else if (cameraParameterWindow.cameraMode === 2) {
                var leftRange = CameraParameterManager.getLeftCameraParameterRange(propertyEnum)
                if (leftRange && leftRange.min !== undefined && leftRange.max !== undefined && leftRange.max > leftRange.min) {
                    return leftRange
                }
                return CameraParameterManager.getRightCameraParameterRange(propertyEnum)
            }
            return null
        }

        function applyParameterToSlider(slider, propertyName) {
            if (!slider) {
                console.log("滑块不存在:", propertyName)
                return
            }

            var propertyEnum = getCameraPropertyEnum(propertyName)
            var range = getParameterRange(propertyEnum)

            if (range) {
                // 动态设置滑块范围
                if (range.min !== undefined && range.max !== undefined && range.min !== range.max) {
                    slider.from = range.min
                    slider.to = range.max
                    console.log("设置", propertyName, "范围:", range.min, "-", range.max)
                }
                if (range.step !== undefined && range.step > 0) {
                    slider.stepSize = range.step
                    console.log("设置", propertyName, "步长:", range.step)
                }
            }

            var current = getCurrentParameterValue(propertyEnum)
            if (current !== null && current !== undefined && current !== -1) {
                console.log("更新", propertyName, "值从", slider.value, "到", current)

                // 更新对应的属性值，这会触发UI更新
                switch(propertyName) {
                    case "brightness":
                        internal.brightnessValue = current
                        break
                    case "contrast":
                        internal.contrastValue = current
                        break
                    case "saturation":
                        internal.saturationValue = current
                        break
                    case "backlight":
                        internal.backlightValue = current
                        break
                    case "gamma":
                        internal.gammaValue = current
                        break
                    case "exposure_time":
                        internal.exposureTimeValue = current
                        break
                    case "gain":
                        internal.gainValue = current
                        break
                }

                console.log("设置", propertyName, "当前值:", current)
            } else {
                console.log("无法获取", propertyName, "的当前值")
            }
        }

        function syncParametersFromCamera() {
            syncing = true
            if (typeof brightnessSlider === "undefined") {
                syncing = false
                return
            }
            if (cameraParameterWindow.cameraMode === 0) {
                syncing = false
                return
            }

            console.log("同步相机参数，相机模式:", cameraParameterWindow.cameraMode)

            // 清除支持状态缓存，重新检查
            clearSupportedParameters()

            // 检查并应用每个参数，隐藏不支持的参数
            if (isParameterSupported("brightness")) {
                applyParameterToSlider(brightnessSlider, "brightness")
                brightnessSlider.visible = true
            } else {
                brightnessSlider.visible = false
                console.log("亮度参数不被硬件支持，已隐藏")
            }

            if (isParameterSupported("contrast")) {
                applyParameterToSlider(contrastSlider, "contrast")
                contrastSlider.visible = true
            } else {
                contrastSlider.visible = false
                console.log("对比度参数不被硬件支持，已隐藏")
            }

            if (isParameterSupported("saturation")) {
                applyParameterToSlider(saturationSlider, "saturation")
                saturationSlider.visible = true
            } else {
                saturationSlider.visible = false
                console.log("饱和度参数不被硬件支持，已隐藏")
            }

            if (isParameterSupported("backlight")) {
                applyParameterToSlider(backlightSlider, "backlight")
                backlightSlider.visible = true
            } else {
                backlightSlider.visible = false
                console.log("背光补偿参数不被硬件支持，已隐藏")
            }

            if (isParameterSupported("gamma")) {
                applyParameterToSlider(gammaSlider, "gamma")
                gammaSlider.visible = true
            } else {
                gammaSlider.visible = false
                console.log("伽马参数不被硬件支持，已隐藏")
            }

            // 处理曝光相关参数
            var exposureSupported = isParameterSupported("exposure_time")
            if (exposureSupported) {
                applyParameterToSlider(exposureSlider, "exposure_time")
                exposureSlider.visible = true
            } else {
                exposureSlider.visible = false
                console.log("曝光时间参数不被硬件支持，已隐藏")
            }

            // 检查增益参数（通常不被UVC相机支持）
            if (isParameterSupported("gain")) {
                applyParameterToSlider(gainSlider, "gain")
                gainSlider.visible = true
            } else {
                gainSlider.visible = false
                console.log("增益参数不被硬件支持，已隐藏")
            }

            // 处理自动曝光状态
            var autoExposureSupported = isParameterSupported("auto_exposure")
            if (autoExposureSupported) {
                var autoExposureEnum = getCameraPropertyEnum("auto_exposure")
                var autoExposureValue = getCurrentParameterValue(autoExposureEnum)
                if (autoExposureValue !== null && autoExposureValue !== undefined && autoExposureValue !== -1) {
                    var isAutoExposure = autoExposureValue !== 1
                    autoExposureCheck.checked = isAutoExposure
                    autoExposureCheck.visible = true

                    if (typeof exposureSlider !== "undefined" && exposureSlider.visible) {
                        exposureSlider.enabled = !isAutoExposure
                        console.log("自动曝光状态:", isAutoExposure, "曝光滑块启用:", !isAutoExposure)
                    }
                }
            } else {
                autoExposureCheck.visible = false
                console.log("自动曝光参数不被硬件支持，已隐藏")
            }

            syncing = false
            console.log("相机参数同步完成，已隐藏不支持的参数")
        }

        function handleSliderChange(propertyName, value) {
            if (syncing) {
                return
            }
            var intValue = Math.round(value)
            var propertyEnum = getCameraPropertyEnum(propertyName)
            
            // 调试日志：打印滑杆原始值、枚举值、四舍五入后的值
            console.log("🔧 handleSliderChange:", propertyName, 
                       "原始value =", value, 
                       "四舍五入 =", intValue,
                       "枚举ID =", propertyEnum)
            
            var current = getCurrentParameterValue(propertyEnum)
            if (current !== null && current !== undefined && current === intValue) {
                return
            }

            var range = getParameterRange(propertyEnum)
            if (range) {
                var min = range.min !== undefined ? range.min : intValue
                var max = range.max !== undefined ? range.max : intValue
                intValue = Math.max(min, Math.min(max, intValue))
                console.log("🔧 经过范围限制:", propertyName, "最终值 =", intValue, "范围:", min, "-", max)
            }

            var applied = setParameter(propertyName, intValue)
            if (!applied) {
                console.error("参数同步失败:", propertyName, intValue)
                return
            }

            // 更新对应的属性值（这样用户手动拖动滑块也会触发响应式更新）
            switch(propertyName) {
                case "brightness":
                    internal.brightnessValue = intValue
                    break
                case "contrast":
                    internal.contrastValue = intValue
                    break
                case "saturation":
                    internal.saturationValue = intValue
                    break
                case "backlight":
                    internal.backlightValue = intValue
                    break
                case "gamma":
                    internal.gammaValue = intValue
                    break
                case "exposure_time":
                    internal.exposureTimeValue = intValue
                    break
                case "gain":
                    internal.gainValue = intValue
                    break
            }

            if (range && (range.current !== intValue)) {
                range.current = intValue
            }
        }

        // 调用FFI设置参数
        function setParameter(propertyName, value) {
            var propertyEnum = getCameraPropertyEnum(propertyName)
            var intValue = Math.round(value)
            var success = false

            // 根据相机模式选择设置哪个相机
            if (cameraParameterWindow.cameraMode === 1) {
                // 单相机模式
                success = CameraParameterManager.setSingleCameraParameter(propertyEnum, intValue)
                if (success) {
                    console.log("设置单相机参数成功:", propertyName, "=", intValue)
                } else {
                    console.error("设置单相机参数失败:", propertyName, "=", intValue)
                }
            } else if (cameraParameterWindow.cameraMode === 2) {
                // 双相机模式 - 同时设置左右相机
                var leftSuccess = CameraParameterManager.setLeftCameraParameter(propertyEnum, intValue)
                var rightSuccess = CameraParameterManager.setRightCameraParameter(propertyEnum, intValue)

                if (leftSuccess && rightSuccess) {
                    console.log("设置左右相机参数成功:", propertyName, "=", intValue)
                    success = true
                } else {
                    console.error("设置相机参数失败:", propertyName, "左:", leftSuccess, "右:", rightSuccess)
                }
            }

            // 如果设置成功，更新对应的属性值（这会触发UI更新）
            if (success) {
                switch(propertyName) {
                    case "brightness":
                        internal.brightnessValue = intValue
                        break
                    case "contrast":
                        internal.contrastValue = intValue
                        break
                    case "saturation":
                        internal.saturationValue = intValue
                        break
                    case "backlight":
                        internal.backlightValue = intValue
                        break
                    case "gamma":
                        internal.gammaValue = intValue
                        break
                    case "exposure_time":
                        internal.exposureTimeValue = intValue
                        break
                    case "gain":
                        internal.gainValue = intValue
                        break
                }
            }

            return success
        }

        // 重置参数到默认值（逐个参数单独设置）
        function resetParameters() {
            console.log("重置相机参数到默认值")

            // 根据相机模式选择重置哪个相机
            if (cameraParameterWindow.cameraMode === 1) {
                // 单相机模式 - 重置单相机
                resetSingleCameraParameters()
            } else if (cameraParameterWindow.cameraMode === 2) {
                // 双相机模式 - 分别重置左右相机
                resetSingleCameraParameters()
                resetSingleCameraParameters() // 第二次调用重置右相机
            }

            // 重置后强制同步UI状态 - 先清除缓存再同步
            Qt.callLater(function() {
                // 清除所有缓存，强制重新读取相机当前值
                clearParameterRanges()
                clearSupportedParameters()

                // 等待一小段时间让相机参数生效
                Qt.callLater(function() {
                    syncParametersFromCamera()

                    // 设置UI状态
                    if (typeof autoExposureCheck !== "undefined") {
                        autoExposureCheck.checked = true
                    }
                    if (typeof exposureSlider !== "undefined") {
                        exposureSlider.enabled = false
                    }

                    console.log("重置完成，UI已同步到相机当前值")
                })
            })
        }

        // 重置单个相机参数到默认值（仅重置硬件支持的参数）
        function resetSingleCameraParameters() {
            console.log("开始重置相机参数到固件默认值")

            // 先设置自动曝光模式（如果支持）- 重置到自动曝光
            if (isParameterSupported("auto_exposure")) {
                var autoExposureSuccess = setParameter("auto_exposure", 3)
                console.log("重置自动曝光:", autoExposureSuccess ? "成功" : "失败")
            }

            // 只重置基础参数（不包括曝光时间，因为重置时启用自动曝光）
            var parameterNames = [
                "brightness",
                "contrast",
                "saturation",
                "backlight",
                "gamma"
            ]

            for (var i = 0; i < parameterNames.length; i++) {
                var paramName = parameterNames[i]

                // 检查参数是否被硬件支持
                if (!isParameterSupported(paramName)) {
                    console.log("跳过不支持的参数:", paramName)
                    continue
                }

                var propertyEnum = getCameraPropertyEnum(paramName)

                // 从相机获取参数范围和默认值
                var range
                if (cameraParameterWindow.cameraMode === 1) {
                    range = CameraParameterManager.getSingleCameraParameterRange(propertyEnum)
                } else {
                    range = CameraParameterManager.getLeftCameraParameterRange(propertyEnum)
                }

                if (range && range.default_value !== undefined) {
                    // 验证默认值是否合理，如果不合理则使用合理的默认值
                    var defaultValue = range.default_value
                    if (paramName === "exposure_time" && (defaultValue < range.min || defaultValue > range.max)) {
                        console.warn("曝光时间默认值不合理:", defaultValue, "使用合理默认值")
                        defaultValue = Math.round((range.min + range.max) / 2)
                    }

                    // 使用相机固件默认值
                    var success = setParameter(paramName, defaultValue)
                    console.log("重置", paramName, "到默认值", defaultValue, ":", success ? "成功" : "失败")

                    // 显示参数信息用于调试
                    console.log("  - 当前值:", range.current, "默认值:", defaultValue, "范围:", range.min + "-" + range.max)
                } else {
                    console.warn("无法获取", paramName, "的默认值信息")
                }
            }

            console.log("相机参数重置完成")
        }

        // 强制刷新所有参数信息（包括范围、默认值、当前值）
        function forceRefreshAllParameters() {
            console.log("强制刷新相机参数信息")

            // 清除所有内部缓存
            clearParameterRanges()
            clearSupportedParameters()

            // 重新同步所有参数，这会强制从相机重新获取范围和当前值
            syncParametersFromCamera()
        }

        // 获取参数的合理默认值（备用，当无法获取相机默认值时使用）
        function getReasonableDefaultValue(paramName) {
            var defaults = {
                "brightness": 0,      // 默认值: 0
                "contrast": 2,        // 默认值: 2
                "saturation": 64,     // 默认值: 64
                "backlight": 1,       // 默认值: 1 (backlight_compensation)
                "gamma": 100,        // 默认值: 100
                "gain": 0            // 增益不在支持列表中，设为0
            }
            return defaults[paramName] || 0
        }

        // 从FFI加载默认值
        function loadDefaultValues(cameraType) {
            var properties = [
                "brightness", "contrast", "saturation",
                "backlight", "gamma", "exposure_time"  // 修改：exposure -> exposure_time
            ]

            syncing = true

            var sliders = {}
            if (typeof brightnessSlider !== "undefined") sliders.brightness = brightnessSlider
            if (typeof contrastSlider !== "undefined") sliders.contrast = contrastSlider
            if (typeof saturationSlider !== "undefined") sliders.saturation = saturationSlider
            if (typeof backlightSlider !== "undefined") sliders.backlight = backlightSlider
            if (typeof gammaSlider !== "undefined") sliders.gamma = gammaSlider
            if (typeof exposureSlider !== "undefined") sliders.exposure_time = exposureSlider  // 修改：exposure -> exposure_time

            for (var i = 0; i < properties.length; i++) {
                var propName = properties[i]
                var control = sliders[propName]
                if (!control) {
                    continue
                }

                var propEnum = getCameraPropertyEnum(propName)
                var range

                if (cameraType === "single") {
                    range = CameraParameterManager.getSingleCameraParameterRange(propEnum)
                } else if (cameraType === "left") {
                    range = CameraParameterManager.getLeftCameraParameterRange(propEnum)
                } else if (cameraType === "right") {
                    range = CameraParameterManager.getRightCameraParameterRange(propEnum)
                }

                if (range && range.default_value !== undefined) {
                    if (!(range.min === 0 && range.max === 0 && range.default_value === 0 && range.current === 0)) {
                        control.value = range.default_value
                    }
                }
            }
            // 自动曝光和自动白平衡状态将在后续设置中处理
            syncing = false
        }
    }

    Timer {
        id: parameterPoller
        interval: 1000
        repeat: true
        running: cameraParameterWindow.visible
        onTriggered: internal.syncParametersFromCamera()
    }

    // 窗口内容
    content: ColumnLayout {
        anchors.fill: parent
        spacing: 20

        // 参数区域 - 横向两列布局
        RowLayout {
            Layout.fillWidth: true
            Layout.fillHeight: true
            spacing: 30

            // 左侧列 - 基础参数
            ColumnLayout {
                Layout.fillWidth: true
                Layout.fillHeight: true
                Layout.preferredWidth: parent.width / 2 - 15
                spacing: 20

                Label {
                    text: "基础参数"
                    font.pixelSize: 22 * cameraParameterWindow.textScale
                    font.bold: true
                    color: "#4CAF50"
                }

                // 亮度
                RowLayout {
                    Layout.fillWidth: true
                    spacing: 10

                    Label {
                        text: "亮度:"
                        font.pixelSize: 18 * cameraParameterWindow.textScale
                        color: "white"
                        Layout.preferredWidth: 100
                    }

                    Slider {
                        id: brightnessSlider
                        Layout.fillWidth: true
                        from: -64
                        to: 64
                        value: internal.brightnessValue
                        stepSize: 1
                        onValueChanged: {
                            if (!internal.syncing) {
                                internal.handleSliderChange("brightness", value)
                            }
                        }

                        background: Rectangle {
                            x: brightnessSlider.leftPadding
                            y: brightnessSlider.topPadding + brightnessSlider.availableHeight / 2 - height / 2
                            implicitWidth: 200
                            implicitHeight: 10
                            width: brightnessSlider.availableWidth
                            height: implicitHeight
                            radius: 5
                            color: "#555"

                            Rectangle {
                                width: brightnessSlider.visualPosition * parent.width
                                height: parent.height
                                color: "#2196F3"
                                radius: 5
                            }
                        }

                        handle: Rectangle {
                            x: brightnessSlider.leftPadding + brightnessSlider.visualPosition * (brightnessSlider.availableWidth - width)
                            y: brightnessSlider.topPadding + brightnessSlider.availableHeight / 2 - height / 2
                            implicitWidth: 56
                            implicitHeight: 56
                            radius: 28
                            color: brightnessSlider.pressed ? "#666666" : "#888888"
                            border.color: "#000000"
                            border.width: 2
                        }
                    }

                    Label {
                        text: Math.round(brightnessSlider.value).toString()
                        font.pixelSize: 18 * cameraParameterWindow.textScale
                        color: "white"
                        Layout.preferredWidth: 50
                        horizontalAlignment: Text.AlignHCenter
                    }
                }

                // 对比度
                RowLayout {
                    Layout.fillWidth: true
                    spacing: 10

                    Label {
                        text: "对比度:"
                        font.pixelSize: 18 * cameraParameterWindow.textScale
                        color: "white"
                        Layout.preferredWidth: 100
                    }

                    Slider {
                        id: contrastSlider
                        Layout.fillWidth: true
                        from: 0
                        to: 95
                        value: internal.contrastValue
                        stepSize: 1
                        onValueChanged: {
                            if (!internal.syncing) {
                                internal.handleSliderChange("contrast", value)
                            }
                        }

                        background: Rectangle {
                            x: contrastSlider.leftPadding
                            y: contrastSlider.topPadding + contrastSlider.availableHeight / 2 - height / 2
                            implicitWidth: 200
                            implicitHeight: 10
                            width: contrastSlider.availableWidth
                            height: implicitHeight
                            radius: 5
                            color: "#555"

                            Rectangle {
                                width: contrastSlider.visualPosition * parent.width
                                height: parent.height
                                color: "#9C27B0"
                                radius: 5
                            }
                        }

                        handle: Rectangle {
                            x: contrastSlider.leftPadding + contrastSlider.visualPosition * (contrastSlider.availableWidth - width)
                            y: contrastSlider.topPadding + contrastSlider.availableHeight / 2 - height / 2
                            implicitWidth: 56
                            implicitHeight: 56
                            radius: 28
                            color: contrastSlider.pressed ? "#666666" : "#888888"
                            border.color: "#000000"
                            border.width: 2
                        }
                    }

                    Label {
                        text: Math.round(contrastSlider.value).toString()
                        font.pixelSize: 18 * cameraParameterWindow.textScale
                        color: "white"
                        Layout.preferredWidth: 50
                        horizontalAlignment: Text.AlignHCenter
                    }
                }

                // 饱和度
                RowLayout {
                    Layout.fillWidth: true
                    spacing: 10

                    Label {
                        text: "饱和度:"
                        font.pixelSize: 18 * cameraParameterWindow.textScale
                        color: "white"
                        Layout.preferredWidth: 100
                    }

                    Slider {
                        id: saturationSlider
                        Layout.fillWidth: true
                        from: 0
                        to: 100
                        value: internal.saturationValue
                        stepSize: 1
                        onValueChanged: {
                            if (!internal.syncing) {
                                internal.handleSliderChange("saturation", value)
                            }
                        }

                        background: Rectangle {
                            x: saturationSlider.leftPadding
                            y: saturationSlider.topPadding + saturationSlider.availableHeight / 2 - height / 2
                            implicitWidth: 200
                            implicitHeight: 10
                            width: saturationSlider.availableWidth
                            height: implicitHeight
                            radius: 5
                            color: "#555"

                            Rectangle {
                                width: saturationSlider.visualPosition * parent.width
                                height: parent.height
                                color: "#FF5722"
                                radius: 5
                            }
                        }

                        handle: Rectangle {
                            x: saturationSlider.leftPadding + saturationSlider.visualPosition * (saturationSlider.availableWidth - width)
                            y: saturationSlider.topPadding + saturationSlider.availableHeight / 2 - height / 2
                            implicitWidth: 56
                            implicitHeight: 56
                            radius: 28
                            color: saturationSlider.pressed ? "#666666" : "#888888"
                            border.color: "#000000"
                            border.width: 2
                        }
                    }

                    Label {
                        text: Math.round(saturationSlider.value).toString()
                        font.pixelSize: 18 * cameraParameterWindow.textScale
                        color: "white"
                        Layout.preferredWidth: 50
                        horizontalAlignment: Text.AlignHCenter
                    }
                }

                // 背光补偿
                RowLayout {
                    Layout.fillWidth: true
                    spacing: 10

                    Label {
                        text: "背光补偿:"
                        font.pixelSize: 18 * cameraParameterWindow.textScale
                        color: "white"
                        Layout.preferredWidth: 100
                    }

                    Slider {
                        id: backlightSlider
                        Layout.fillWidth: true
                        from: 0
                        to: 8
                        value: internal.backlightValue
                        stepSize: 1
                        onValueChanged: {
                            if (!internal.syncing) {
                                internal.handleSliderChange("backlight", value)
                            }
                        }

                        background: Rectangle {
                            x: backlightSlider.leftPadding
                            y: backlightSlider.topPadding + backlightSlider.availableHeight / 2 - height / 2
                            implicitWidth: 200
                            implicitHeight: 10
                            width: backlightSlider.availableWidth
                            height: implicitHeight
                            radius: 5
                            color: "#555"

                            Rectangle {
                                width: backlightSlider.visualPosition * parent.width
                                height: parent.height
                                color: "#00BCD4"
                                radius: 5
                            }
                        }

                        handle: Rectangle {
                            x: backlightSlider.leftPadding + backlightSlider.visualPosition * (backlightSlider.availableWidth - width)
                            y: backlightSlider.topPadding + backlightSlider.availableHeight / 2 - height / 2
                            implicitWidth: 56
                            implicitHeight: 56
                            radius: 28
                            color: backlightSlider.pressed ? "#666666" : "#888888"
                            border.color: "#000000"
                            border.width: 2
                        }
                    }

                    Label {
                        text: Math.round(backlightSlider.value).toString()
                        font.pixelSize: 18 * cameraParameterWindow.textScale
                        color: "white"
                        Layout.preferredWidth: 50
                        horizontalAlignment: Text.AlignHCenter
                    }
                }

                // Gamma
                RowLayout {
                    Layout.fillWidth: true
                    spacing: 10

                    Label {
                        text: "Gamma:"
                        font.pixelSize: 18 * cameraParameterWindow.textScale
                        color: "white"
                        Layout.preferredWidth: 100
                    }

                    Slider {
                        id: gammaSlider
                        Layout.fillWidth: true
                        from: 32
                        to: 300
                        value: internal.gammaValue
                        stepSize: 1
                        onValueChanged: {
                            if (!internal.syncing) {
                                internal.handleSliderChange("gamma", value)
                            }
                        }

                        background: Rectangle {
                            x: gammaSlider.leftPadding
                            y: gammaSlider.topPadding + gammaSlider.availableHeight / 2 - height / 2
                            implicitWidth: 200
                            implicitHeight: 10
                            width: gammaSlider.availableWidth
                            height: implicitHeight
                            radius: 5
                            color: "#555"

                            Rectangle {
                                width: gammaSlider.visualPosition * parent.width
                                height: parent.height
                                color: "#8BC34A"
                                radius: 5
                            }
                        }

                        handle: Rectangle {
                            x: gammaSlider.leftPadding + gammaSlider.visualPosition * (gammaSlider.availableWidth - width)
                            y: gammaSlider.topPadding + gammaSlider.availableHeight / 2 - height / 2
                            implicitWidth: 56
                            implicitHeight: 56
                            radius: 28
                            color: gammaSlider.pressed ? "#666666" : "#888888"
                            border.color: "#000000"
                            border.width: 2
                        }
                    }

                    Label {
                        text: Math.round(gammaSlider.value).toString()
                        font.pixelSize: 18 * cameraParameterWindow.textScale
                        color: "white"
                        Layout.preferredWidth: 50
                        horizontalAlignment: Text.AlignHCenter
                    }
                }
            }

            // 右侧列 - 曝光和白平衡
            ColumnLayout {
                Layout.fillWidth: true
                Layout.fillHeight: true
                Layout.preferredWidth: parent.width / 2 - 15
                spacing: 20

                Label {
                    text: "高级参数"
                    font.pixelSize: 22 * cameraParameterWindow.textScale
                    font.bold: true
                    color: "#2196F3"
                }

                // 自动曝光
                CheckBox {
                    id: autoExposureCheck
                    text: "自动曝光"
                    checked: true
                    font.pixelSize: 18 * cameraParameterWindow.textScale

                    contentItem: Text {
                        text: autoExposureCheck.text
                        font: autoExposureCheck.font
                        color: "white"
                        verticalAlignment: Text.AlignVCenter
                        leftPadding: autoExposureCheck.indicator.width + autoExposureCheck.spacing
                    }

                    indicator: Rectangle {
                        implicitWidth: 24
                        implicitHeight: 24
                        x: autoExposureCheck.leftPadding
                        y: parent.height / 2 - height / 2
                        radius: 4
                        border.color: "#000000"
                        border.width: 2
                        color: autoExposureCheck.checked ? "#555555" : "transparent"

                        Text {
                            visible: autoExposureCheck.checked
                            text: "✓"
                            color: "white"
                            font.pixelSize: 16 * cameraParameterWindow.textScale
                            anchors.centerIn: parent
                        }
                    }

                    onToggled: {
                        if (internal.syncing) {
                            if (typeof exposureSlider !== "undefined") {
                                exposureSlider.enabled = !checked
                            }
                            return
                        }

                        var targetValue = checked ? 3 : 1
                        var success = internal.setParameter("auto_exposure", targetValue)
                        if (!success) {
                            console.error("切换自动曝光失败, 恢复原状态")
                            internal.syncing = true
                            autoExposureCheck.checked = !checked
                            internal.syncing = false
                            if (typeof exposureSlider !== "undefined") {
                                exposureSlider.enabled = !autoExposureCheck.checked
                            }
                            Qt.callLater(function() { internal.syncParametersFromCamera() })
                            return
                        }

                        if (typeof exposureSlider !== "undefined") {
                            exposureSlider.enabled = !checked
                            
                            // 切换到自动曝光时，将滑杆重置到默认值
                            if (checked) {
                                internal.syncing = true
                                exposureSlider.value = 3  // 重置到默认值
                                internal.syncing = false
                                console.log("切换到自动曝光，曝光时间滑杆重置为默认值: 3")
                            } else {
                                // 切换到手动曝光时，设置当前滑杆值
                                internal.handleSliderChange("exposure_time", exposureSlider.value)
                            }
                        }

                        Qt.callLater(function() {
                            internal.syncParametersFromCamera()
                        })
                    }
                }

                // 曝光时间
                RowLayout {
                    Layout.fillWidth: true
                    spacing: 10

                    Label {
                        text: "曝光时间:"
                        font.pixelSize: 18 * cameraParameterWindow.textScale
                        color: "white"
                        Layout.preferredWidth: 100
                    }

                    Slider {
                        id: exposureSlider
                        Layout.fillWidth: true
                        from: 3
                        to: 2047
                        value: internal.exposureTimeValue
                        enabled: !autoExposureCheck.checked
                        stepSize: 1
                        onValueChanged: {
                            if (!internal.syncing && !autoExposureCheck.checked) {
                                internal.handleSliderChange("exposure_time", value)
                            }
                        }


                        background: Rectangle {
                            x: exposureSlider.leftPadding
                            y: exposureSlider.topPadding + exposureSlider.availableHeight / 2 - height / 2
                            implicitWidth: 200
                            implicitHeight: 10
                            width: exposureSlider.availableWidth
                            height: implicitHeight
                            radius: 5
                            color: "#555"

                            Rectangle {
                                width: exposureSlider.visualPosition * parent.width
                                height: parent.height
                                color: "#4CAF50"
                                radius: 5
                            }
                        }

                        handle: Rectangle {
                            x: exposureSlider.leftPadding + exposureSlider.visualPosition * (exposureSlider.availableWidth - width)
                            y: exposureSlider.topPadding + exposureSlider.availableHeight / 2 - height / 2
                            implicitWidth: 56
                            implicitHeight: 56
                            radius: 28
                            color: exposureSlider.pressed ? "#666666" : "#888888"
                            border.color: "#000000"
                            border.width: 2
                        }
                    }

                    Label {
                        text: Math.round(exposureSlider.value).toString()
                        font.pixelSize: 18 * cameraParameterWindow.textScale
                        color: "white"
                        Layout.preferredWidth: 50
                        horizontalAlignment: Text.AlignHCenter
                    }
                }

                // 增益
                RowLayout {
                    Layout.fillWidth: true
                    spacing: 10

                    Label {
                        text: "增益:"
                        font.pixelSize: 18 * cameraParameterWindow.textScale
                        color: "white"
                        Layout.preferredWidth: 100
                    }

                    Slider {
                        id: gainSlider
                        Layout.fillWidth: true
                        from: 0
                        to: 3
                        value: internal.gainValue
                        stepSize: 1
                        onValueChanged: {
                            if (!internal.syncing) {
                                internal.handleSliderChange("gain", value)
                            }
                        }


                        background: Rectangle {
                            x: gainSlider.leftPadding
                            y: gainSlider.topPadding + gainSlider.availableHeight / 2 - height / 2
                            implicitWidth: 200
                            implicitHeight: 10
                            width: gainSlider.availableWidth
                            height: implicitHeight
                            radius: 5
                            color: "#555"

                            Rectangle {
                                width: gainSlider.visualPosition * parent.width
                                height: parent.height
                                color: "#E91E63"
                                radius: 5
                            }
                        }

                        handle: Rectangle {
                            x: gainSlider.leftPadding + gainSlider.visualPosition * (gainSlider.availableWidth - width)
                            y: gainSlider.topPadding + gainSlider.availableHeight / 2 - height / 2
                            implicitWidth: 56
                            implicitHeight: 56
                            radius: 28
                            color: gainSlider.pressed ? "#666666" : "#888888"
                            border.color: "#000000"
                            border.width: 2
                        }
                    }

                    Label {
                        text: Math.round(gainSlider.value).toString()
                        font.pixelSize: 18 * cameraParameterWindow.textScale
                        color: "white"
                        Layout.preferredWidth: 50
                        horizontalAlignment: Text.AlignHCenter
                    }
                }
            }
        }

        // 按钮区域
        RowLayout {
            Layout.fillWidth: true
            Layout.preferredHeight: 50
            spacing: 20

            Button {
                text: "重置默认值"
                Layout.fillWidth: true
                Layout.preferredHeight: 50

                background: Rectangle {
                    color: parent.pressed ? "#333333" : (parent.hovered ? "#777777" : "#555555")
                    border.color: "#000000"
                    border.width: 2
                    radius: 10
                }

                contentItem: Text {
                    text: parent.text
                    font.pixelSize: 18 * cameraParameterWindow.textScale
                    font.bold: true
                    color: "white"
                    horizontalAlignment: Text.AlignHCenter
                    verticalAlignment: Text.AlignVCenter
                }

                onClicked: {
                    internal.resetParameters()
                    console.log("重置相机参数到默认值")
                }
            }
            }

        Connections {
            target: CameraParameterManager
            function onParameterChanged() {
                internal.syncParametersFromCamera()
            }
        }
    }

    Component.onCompleted: {
        cameraMode = Qt.binding(function() { return CameraManager.cameraMode })
        internal.syncParametersFromCamera()
        internal.syncing = false
    }

    onCameraModeChanged: {
        console.log("相机模式已切换到:", cameraMode)
        // 强制重新同步所有参数，包括范围和默认值
        Qt.callLater(function() {
            internal.forceRefreshAllParameters()
        })
    }

    // 窗口事件处理
    onVisibleChanged: {
        if (visible) {
            console.log("相机参数设置窗口已打开")
            raise()
            requestActivate()

            // 强制清除缓存并重新同步参数
            internal.clearParameterRanges()
            internal.clearSupportedParameters()
            internal.syncParametersFromCamera()
        } else {
            console.log("相机参数设置窗口已关闭")
        }
    }

    // 重写 show 方法确保窗口正确显示
    function show() {
        visible = true
        raise()
        requestActivate()

        // 绑定相机模式
        cameraMode = Qt.binding(function() { return CameraManager.cameraMode })
        internal.syncParametersFromCamera()
    }
}<|MERGE_RESOLUTION|>--- conflicted
+++ resolved
@@ -52,7 +52,6 @@
             var propertyEnum = getCameraPropertyEnum(propertyName)
             var range = getParameterRange(propertyEnum)
 
-<<<<<<< HEAD
             var isSupported = range &&
                              range.min !== undefined &&
                              range.max !== undefined &&
@@ -66,28 +65,17 @@
         }
 
         // 获取当前相机属性枚举值 - 匹配FFI层定义
-=======
-        // 获取当前相机属性枚举值 - 匹配C FFI枚举定义
->>>>>>> 823c510a
         function getCameraPropertyEnum(name) {
             var propertyMap = {
                 "brightness": 0,
                 "contrast": 1,
                 "saturation": 2,
                 "gain": 3,
-<<<<<<< HEAD
                 "exposure_time": 4,      // 修改：从"exposure"改为"exposure_time"
                 "white_balance": 5,      // 白平衡参数（虽然不使用，但要保持枚举对齐）
                 "gamma": 6,              // 修正：gamma对应FFI的6
                 "backlight": 7,          // 修正：backlight对应FFI的7（BacklightCompensation）
                 "auto_exposure": 8       // 修正：auto_exposure对应FFI的8
-=======
-                "exposure_time": 4,
-                // white_balance: 5 - 不支持，已移除
-                "gamma": 6,
-                "backlight": 7,
-                "auto_exposure": 8
->>>>>>> 823c510a
             }
             return propertyMap[name] || 0
         }
